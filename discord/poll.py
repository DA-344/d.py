--- conflicted
+++ resolved
@@ -25,7 +25,7 @@
 from __future__ import annotations
 
 
-from typing import Dict, Optional, List, TYPE_CHECKING, Union, AsyncIterator, NamedTuple
+from typing import Dict, Optional, List, TYPE_CHECKING, Union, AsyncIterator
 
 import datetime
 
@@ -63,7 +63,7 @@
 PollMediaEmoji = Union[PartialEmoji, Emoji, str]
 
 
-class PollMedia(NamedTuple):
+class PollMedia:
     """Represents the poll media for a poll item.
 
     Attributes
@@ -75,8 +75,11 @@
         question media.
     """
 
-    text: str
-    emoji: Optional[PollMediaEmoji] = None
+    __slots__ = ('text', 'emoji')
+
+    def __init__(self, /, text: str, emoji: Optional[PollMediaEmoji] = None) -> None:
+        self.text: str = text
+        self.emoji: Optional[PollMediaEmoji] = emoji
 
     def to_dict(self) -> PollMediaPayload:
         """Returns an API valid payload for this tuple."""
@@ -96,8 +99,14 @@
         return payload  # type: ignore
 
     @classmethod
-    def from_dict(cls, *, data: PollMediaPayload) -> PollMedia:
-        """Returns a new instance of this class from a payload."""
+    def from_dict(cls, *, data: PollMediaPayload) -> Self:
+        """Returns a new instance of this class from a payload.
+
+        Parameters
+        ----------
+        data: :class:`dict`
+            The dictionary to convert into a poll media.
+        """
 
         emoji = data.get('emoji')
 
@@ -192,13 +201,8 @@
                 # No more voters to fetch, terminate process
                 break
 
-<<<<<<< HEAD
             limit -= len(users)
-
-            after = Object(id=int((users[len(users)-1])['id']))
-=======
             after = Object(id=int((users[-1])['id']))
->>>>>>> 127a212f
 
             if not guild or isinstance(guild, Object):
                 for raw_user in reversed(users):
@@ -663,7 +667,7 @@
             return None
         return self._counts.get(id)
 
-    async def end(self) -> Message:
+    async def end(self) -> Self:
         """|coro|
 
         Ends the poll.
@@ -681,8 +685,8 @@
 
         Returns
         -------
-        :class:`Message`
-            The updated message with the poll ended and with accurate results.
+        :class:`Poll`
+            The updated poll.
         """
 
         if not self._message or not self._state:  # Make type checker happy
@@ -690,10 +694,8 @@
                 'This method can only be called when a message is present, try using this via Message.poll.end()'
             )
 
-        from .message import Message # Prevent circular import
 
         data = await self._state.http.end_poll(self._message.channel.id, self._message.id)
-
-        self._message = Message(state=self._state, channel=self._message.channel, data=data)
-
-        return self._message+        self._message = self._state.create_message(channel=self._message.channel, data=data)
+
+        return self