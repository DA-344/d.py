"""
The MIT License (MIT)

Copyright (c) 2015-present Rapptz

Permission is hereby granted, free of charge, to any person obtaining a
copy of this software and associated documentation files (the "Software"),
to deal in the Software without restriction, including without limitation
the rights to use, copy, modify, merge, publish, distribute, sublicense,
and/or sell copies of the Software, and to permit persons to whom the
Software is furnished to do so, subject to the following conditions:

The above copyright notice and this permission notice shall be included in
all copies or substantial portions of the Software.

THE SOFTWARE IS PROVIDED "AS IS", WITHOUT WARRANTY OF ANY KIND, EXPRESS
OR IMPLIED, INCLUDING BUT NOT LIMITED TO THE WARRANTIES OF MERCHANTABILITY,
FITNESS FOR A PARTICULAR PURPOSE AND NONINFRINGEMENT. IN NO EVENT SHALL THE
AUTHORS OR COPYRIGHT HOLDERS BE LIABLE FOR ANY CLAIM, DAMAGES OR OTHER
LIABILITY, WHETHER IN AN ACTION OF CONTRACT, TORT OR OTHERWISE, ARISING
FROM, OUT OF OR IN CONNECTION WITH THE SOFTWARE OR THE USE OR OTHER
DEALINGS IN THE SOFTWARE.
"""

from __future__ import annotations

import asyncio
import datetime
import re
import io
from os import PathLike
from typing import (
    Dict,
    TYPE_CHECKING,
    Literal,
    Sequence,
    Union,
    List,
    Optional,
    Any,
    Callable,
    Tuple,
    ClassVar,
    Type,
    overload,
)

from . import utils
from .asset import Asset
from .reaction import Reaction
from .emoji import Emoji
from .partial_emoji import PartialEmoji
from .enums import InteractionType, MessageReferenceType, MessageType, ChannelType, try_enum
from .errors import HTTPException
from .components import _component_factory
from .embeds import Embed
from .member import Member
from .flags import MessageFlags, AttachmentFlags
from .file import File
from .utils import escape_mentions, MISSING, deprecated
from .http import handle_message_parameters
from .guild import Guild
from .mixins import Hashable
from .sticker import StickerItem, GuildSticker
from .threads import Thread
from .channel import PartialMessageable
from .poll import Poll

if TYPE_CHECKING:
    from typing_extensions import Self

    from .types.message import (
        Message as MessagePayload,
        Attachment as AttachmentPayload,
        MessageReference as MessageReferencePayload,
        MessageSnapshot as MessageSnapshotPayload,
        MessageApplication as MessageApplicationPayload,
        MessageActivity as MessageActivityPayload,
        RoleSubscriptionData as RoleSubscriptionDataPayload,
        MessageInteractionMetadata as MessageInteractionMetadataPayload,
        CallMessage as CallMessagePayload,
        PurchaseNotificationResponse as PurchaseNotificationResponsePayload,
        GuildProductPurchase as GuildProductPurchasePayload,
    )

    from .types.interactions import MessageInteraction as MessageInteractionPayload

    from .types.components import Component as ComponentPayload
    from .types.threads import ThreadArchiveDuration
    from .types.member import (
        Member as MemberPayload,
        UserWithMember as UserWithMemberPayload,
    )
    from .types.user import User as UserPayload
    from .types.embed import Embed as EmbedPayload
    from .types.gateway import MessageReactionRemoveEvent, MessageUpdateEvent
    from .abc import Snowflake
    from .abc import GuildChannel, MessageableChannel
    from .components import ActionRow, ActionRowChildComponentType
    from .state import ConnectionState
    from .mentions import AllowedMentions
    from .user import User
    from .role import Role
    from .ui.view import View

    EmojiInputType = Union[Emoji, PartialEmoji, str]
    MessageComponentType = Union[ActionRow, ActionRowChildComponentType]


__all__ = (
    'Attachment',
    'Message',
    'PartialMessage',
    'MessageInteraction',
    'MessageReference',
    'MessageSnapshot',
    'DeletedReferencedMessage',
    'MessageApplication',
    'RoleSubscriptionInfo',
    'MessageInteractionMetadata',
    'CallMessage',
    'GuildProductPurchase',
    'PurchaseNotification',
)


def convert_emoji_reaction(emoji: Union[EmojiInputType, Reaction]) -> str:
    if isinstance(emoji, Reaction):
        emoji = emoji.emoji

    if isinstance(emoji, Emoji):
        return f'{emoji.name}:{emoji.id}'
    if isinstance(emoji, PartialEmoji):
        return emoji._as_reaction()
    if isinstance(emoji, str):
        # Reactions can be in :name:id format, but not <:name:id>.
        # No existing emojis have <> in them, so this should be okay.
        return emoji.strip('<>')

    raise TypeError(f'emoji argument must be str, Emoji, or Reaction not {emoji.__class__.__name__}.')


class Attachment(Hashable):
    """Represents an attachment from Discord.

    .. container:: operations

        .. describe:: str(x)

            Returns the URL of the attachment.

        .. describe:: x == y

            Checks if the attachment is equal to another attachment.

        .. describe:: x != y

            Checks if the attachment is not equal to another attachment.

        .. describe:: hash(x)

            Returns the hash of the attachment.

    .. versionchanged:: 1.7
        Attachment can now be casted to :class:`str` and is hashable.

    Attributes
    ------------
    id: :class:`int`
        The attachment ID.
    size: :class:`int`
        The attachment size in bytes.
    height: Optional[:class:`int`]
        The attachment's height, in pixels. Only applicable to images and videos.
    width: Optional[:class:`int`]
        The attachment's width, in pixels. Only applicable to images and videos.
    filename: :class:`str`
        The attachment's filename.
    url: :class:`str`
        The attachment URL. If the message this attachment was attached
        to is deleted, then this will 404.
    proxy_url: :class:`str`
        The proxy URL. This is a cached version of the :attr:`~Attachment.url` in the
        case of images. When the message is deleted, this URL might be valid for a few
        minutes or not valid at all.
    content_type: Optional[:class:`str`]
        The attachment's `media type <https://en.wikipedia.org/wiki/Media_type>`_

        .. versionadded:: 1.7
    description: Optional[:class:`str`]
        The attachment's description. Only applicable to images.

        .. versionadded:: 2.0
    ephemeral: :class:`bool`
        Whether the attachment is ephemeral.

        .. versionadded:: 2.0
    duration: Optional[:class:`float`]
        The duration of the audio file in seconds. Returns ``None`` if it's not a voice message.

        .. versionadded:: 2.3
    waveform: Optional[:class:`bytes`]
        The waveform (amplitudes) of the audio in bytes. Returns ``None`` if it's not a voice message.

        .. versionadded:: 2.3
    title: Optional[:class:`str`]
        The normalised version of the attachment's filename.

        .. versionadded:: 2.5
    """

    __slots__ = (
        'id',
        'size',
        'height',
        'width',
        'filename',
        'url',
        'proxy_url',
        '_http',
        'content_type',
        'description',
        'ephemeral',
        'duration',
        'waveform',
        '_flags',
        'title',
    )

    def __init__(self, *, data: AttachmentPayload, state: ConnectionState):
        self.id: int = int(data['id'])
        self.size: int = data['size']
        self.height: Optional[int] = data.get('height')
        self.width: Optional[int] = data.get('width')
        self.filename: str = data['filename']
        self.url: str = data['url']
        self.proxy_url: str = data['proxy_url']
        self._http = state.http
        self.content_type: Optional[str] = data.get('content_type')
        self.description: Optional[str] = data.get('description')
        self.ephemeral: bool = data.get('ephemeral', False)
        self.duration: Optional[float] = data.get('duration_secs')
        self.title: Optional[str] = data.get('title')

        waveform = data.get('waveform')
        self.waveform: Optional[bytes] = utils._base64_to_bytes(waveform) if waveform is not None else None

        self._flags: int = data.get('flags', 0)

    @property
    def flags(self) -> AttachmentFlags:
        """:class:`AttachmentFlags`: The attachment's flags."""
        return AttachmentFlags._from_value(self._flags)

    def is_spoiler(self) -> bool:
        """:class:`bool`: Whether this attachment contains a spoiler."""
        return self.filename.startswith('SPOILER_')

    def is_voice_message(self) -> bool:
        """:class:`bool`: Whether this attachment is a voice message."""
        return self.duration is not None and 'voice-message' in self.url

    def __repr__(self) -> str:
        return f'<Attachment id={self.id} filename={self.filename!r} url={self.url!r}>'

    def __str__(self) -> str:
        return self.url or ''

    async def save(
        self,
        fp: Union[io.BufferedIOBase, PathLike[Any]],
        *,
        seek_begin: bool = True,
        use_cached: bool = False,
    ) -> int:
        """|coro|

        Saves this attachment into a file-like object.

        Parameters
        -----------
        fp: Union[:class:`io.BufferedIOBase`, :class:`os.PathLike`]
            The file-like object to save this attachment to or the filename
            to use. If a filename is passed then a file is created with that
            filename and used instead.
        seek_begin: :class:`bool`
            Whether to seek to the beginning of the file after saving is
            successfully done.
        use_cached: :class:`bool`
            Whether to use :attr:`proxy_url` rather than :attr:`url` when downloading
            the attachment. This will allow attachments to be saved after deletion
            more often, compared to the regular URL which is generally deleted right
            after the message is deleted. Note that this can still fail to download
            deleted attachments if too much time has passed and it does not work
            on some types of attachments.

        Raises
        --------
        HTTPException
            Saving the attachment failed.
        NotFound
            The attachment was deleted.

        Returns
        --------
        :class:`int`
            The number of bytes written.
        """
        data = await self.read(use_cached=use_cached)
        if isinstance(fp, io.BufferedIOBase):
            written = fp.write(data)
            if seek_begin:
                fp.seek(0)
            return written
        else:
            with open(fp, 'wb') as f:
                return f.write(data)

    async def read(self, *, use_cached: bool = False) -> bytes:
        """|coro|

        Retrieves the content of this attachment as a :class:`bytes` object.

        .. versionadded:: 1.1

        Parameters
        -----------
        use_cached: :class:`bool`
            Whether to use :attr:`proxy_url` rather than :attr:`url` when downloading
            the attachment. This will allow attachments to be saved after deletion
            more often, compared to the regular URL which is generally deleted right
            after the message is deleted. Note that this can still fail to download
            deleted attachments if too much time has passed and it does not work
            on some types of attachments.

        Raises
        ------
        HTTPException
            Downloading the attachment failed.
        Forbidden
            You do not have permissions to access this attachment
        NotFound
            The attachment was deleted.

        Returns
        -------
        :class:`bytes`
            The contents of the attachment.
        """
        url = self.proxy_url if use_cached else self.url
        data = await self._http.get_from_cdn(url)
        return data

    async def to_file(
        self,
        *,
        filename: Optional[str] = MISSING,
        description: Optional[str] = MISSING,
        use_cached: bool = False,
        spoiler: bool = False,
    ) -> File:
        """|coro|

        Converts the attachment into a :class:`File` suitable for sending via
        :meth:`abc.Messageable.send`.

        .. versionadded:: 1.3

        Parameters
        -----------
        filename: Optional[:class:`str`]
            The filename to use for the file. If not specified then the filename
            of the attachment is used instead.

            .. versionadded:: 2.0
        description: Optional[:class:`str`]
            The description to use for the file. If not specified then the
            description of the attachment is used instead.

            .. versionadded:: 2.0
        use_cached: :class:`bool`
            Whether to use :attr:`proxy_url` rather than :attr:`url` when downloading
            the attachment. This will allow attachments to be saved after deletion
            more often, compared to the regular URL which is generally deleted right
            after the message is deleted. Note that this can still fail to download
            deleted attachments if too much time has passed and it does not work
            on some types of attachments.

            .. versionadded:: 1.4
        spoiler: :class:`bool`
            Whether the file is a spoiler.

            .. versionadded:: 1.4

        Raises
        ------
        HTTPException
            Downloading the attachment failed.
        Forbidden
            You do not have permissions to access this attachment
        NotFound
            The attachment was deleted.

        Returns
        -------
        :class:`File`
            The attachment as a file suitable for sending.
        """

        data = await self.read(use_cached=use_cached)
        file_filename = filename if filename is not MISSING else self.filename
        file_description = description if description is not MISSING else self.description
        return File(io.BytesIO(data), filename=file_filename, description=file_description, spoiler=spoiler)

    def to_dict(self) -> AttachmentPayload:
        result: AttachmentPayload = {
            'filename': self.filename,
            'id': self.id,
            'proxy_url': self.proxy_url,
            'size': self.size,
            'url': self.url,
            'spoiler': self.is_spoiler(),
        }
        if self.height:
            result['height'] = self.height
        if self.width:
            result['width'] = self.width
        if self.content_type:
            result['content_type'] = self.content_type
        if self.description is not None:
            result['description'] = self.description
        return result


class DeletedReferencedMessage:
    """A special sentinel type given when the resolved message reference
    points to a deleted message.

    The purpose of this class is to separate referenced messages that could not be
    fetched and those that were previously fetched but have since been deleted.

    .. versionadded:: 1.6
    """

    __slots__ = ('_parent',)

    def __init__(self, parent: MessageReference):
        self._parent: MessageReference = parent

    def __repr__(self) -> str:
        return f"<DeletedReferencedMessage id={self.id} channel_id={self.channel_id} guild_id={self.guild_id!r}>"

    @property
    def id(self) -> int:
        """:class:`int`: The message ID of the deleted referenced message."""
        # the parent's message id won't be None here
        return self._parent.message_id  # type: ignore

    @property
    def channel_id(self) -> int:
        """:class:`int`: The channel ID of the deleted referenced message."""
        return self._parent.channel_id

    @property
    def guild_id(self) -> Optional[int]:
        """Optional[:class:`int`]: The guild ID of the deleted referenced message."""
        return self._parent.guild_id


class MessageSnapshot:
    """Represents a message snapshot attached to a forwarded message.

    .. versionadded:: 2.5

    Attributes
    -----------
    type: :class:`MessageType`
        The type of the forwarded message.
    content: :class:`str`
        The actual contents of the forwarded message.
    embeds: List[:class:`Embed`]
        A list of embeds the forwarded message has.
    attachments: List[:class:`Attachment`]
        A list of attachments given to the forwarded message.
    created_at: :class:`datetime.datetime`
        The forwarded message's time of creation.
    flags: :class:`MessageFlags`
        Extra features of the the message snapshot.
    stickers: List[:class:`StickerItem`]
        A list of sticker items given to the message.
    components: List[Union[:class:`ActionRow`, :class:`Button`, :class:`SelectMenu`]]
        A list of components in the message.
    """

    __slots__ = (
        '_cs_raw_channel_mentions',
        '_cs_cached_message',
        '_cs_raw_mentions',
        '_cs_raw_role_mentions',
        '_edited_timestamp',
        'attachments',
        'content',
        'embeds',
        'flags',
        'created_at',
        'type',
        'stickers',
        'components',
        '_state',
    )

    @classmethod
    def _from_value(
        cls,
        state: ConnectionState,
        message_snapshots: Optional[List[Dict[Literal['message'], MessageSnapshotPayload]]],
    ) -> List[Self]:
        if not message_snapshots:
            return []

        return [cls(state, snapshot['message']) for snapshot in message_snapshots]

    def __init__(self, state: ConnectionState, data: MessageSnapshotPayload):
        self.type: MessageType = try_enum(MessageType, data['type'])
        self.content: str = data['content']
        self.embeds: List[Embed] = [Embed.from_dict(a) for a in data['embeds']]
        self.attachments: List[Attachment] = [Attachment(data=a, state=state) for a in data['attachments']]
        self.created_at: datetime.datetime = utils.parse_time(data['timestamp'])
        self._edited_timestamp: Optional[datetime.datetime] = utils.parse_time(data['edited_timestamp'])
        self.flags: MessageFlags = MessageFlags._from_value(data.get('flags', 0))
        self.stickers: List[StickerItem] = [StickerItem(data=d, state=state) for d in data.get('stickers_items', [])]

        self.components: List[MessageComponentType] = []
        for component_data in data.get('components', []):
            component = _component_factory(component_data)
            if component is not None:
                self.components.append(component)

        self._state: ConnectionState = state

    def __repr__(self) -> str:
        name = self.__class__.__name__
        return f'<{name} type={self.type!r} created_at={self.created_at!r} flags={self.flags!r}>'

    @utils.cached_slot_property('_cs_raw_mentions')
    def raw_mentions(self) -> List[int]:
        """List[:class:`int`]: A property that returns an array of user IDs matched with
        the syntax of ``<@user_id>`` in the message content.

        This allows you to receive the user IDs of mentioned users
        even in a private message context.
        """
        return [int(x) for x in re.findall(r'<@!?([0-9]{15,20})>', self.content)]

    @utils.cached_slot_property('_cs_raw_channel_mentions')
    def raw_channel_mentions(self) -> List[int]:
        """List[:class:`int`]: A property that returns an array of channel IDs matched with
        the syntax of ``<#channel_id>`` in the message content.
        """
        return [int(x) for x in re.findall(r'<#([0-9]{15,20})>', self.content)]

    @utils.cached_slot_property('_cs_raw_role_mentions')
    def raw_role_mentions(self) -> List[int]:
        """List[:class:`int`]: A property that returns an array of role IDs matched with
        the syntax of ``<@&role_id>`` in the message content.
        """
        return [int(x) for x in re.findall(r'<@&([0-9]{15,20})>', self.content)]

    @utils.cached_slot_property('_cs_cached_message')
    def cached_message(self) -> Optional[Message]:
        """Optional[:class:`Message`]: Returns the cached message this snapshot points to, if any."""
        state = self._state
        return (
            utils.find(
                lambda m: (
                    m.created_at == self.created_at
                    and m.edited_at == self.edited_at
                    and m.content == self.content
                    and m.embeds == self.embeds
                    and m.components == self.components
                    and m.stickers == self.stickers
                    and m.attachments == self.attachments
                    and m.flags == self.flags
                ),
                reversed(state._messages),
            )
            if state._messages
            else None
        )

    @property
    def edited_at(self) -> Optional[datetime.datetime]:
        """Optional[:class:`datetime.datetime`]: An aware UTC datetime object containing the edited time of the forwarded message."""
        return self._edited_timestamp


class MessageReference:
    """Represents a reference to a :class:`~discord.Message`.

    .. versionadded:: 1.5

    .. versionchanged:: 1.6
        This class can now be constructed by users.

    Attributes
    -----------
    type: :class:`MessageReferenceType`
        The type of message reference.

        .. versionadded:: 2.5
    message_id: Optional[:class:`int`]
        The id of the message referenced.
    channel_id: :class:`int`
        The channel id of the message referenced.
    guild_id: Optional[:class:`int`]
        The guild id of the message referenced.
    fail_if_not_exists: :class:`bool`
        Whether replying to the referenced message should raise :class:`HTTPException`
        if the message no longer exists or Discord could not fetch the message.

        .. versionadded:: 1.7

    resolved: Optional[Union[:class:`Message`, :class:`DeletedReferencedMessage`]]
        The message that this reference resolved to. If this is ``None``
        then the original message was not fetched either due to the Discord API
        not attempting to resolve it or it not being available at the time of creation.
        If the message was resolved at a prior point but has since been deleted then
        this will be of type :class:`DeletedReferencedMessage`.

        Currently, this is mainly the replied to message when a user replies to a message.

        .. versionadded:: 1.6
    """

    __slots__ = ('type', 'message_id', 'channel_id', 'guild_id', 'fail_if_not_exists', 'resolved', '_state')

    def __init__(
        self,
        *,
        message_id: int,
        channel_id: int,
        guild_id: Optional[int] = None,
        fail_if_not_exists: bool = True,
        type: MessageReferenceType = MessageReferenceType.reply,
    ):
        self._state: Optional[ConnectionState] = None
        self.type: MessageReferenceType = type
        self.resolved: Optional[Union[Message, DeletedReferencedMessage]] = None
        self.message_id: Optional[int] = message_id
        self.channel_id: int = channel_id
        self.guild_id: Optional[int] = guild_id
        self.fail_if_not_exists: bool = fail_if_not_exists

    @classmethod
    def with_state(cls, state: ConnectionState, data: MessageReferencePayload) -> Self:
        self = cls.__new__(cls)
        self.type = try_enum(MessageReferenceType, data.get('type', 0))
        self.message_id = utils._get_as_snowflake(data, 'message_id')
        self.channel_id = int(data['channel_id'])
        self.guild_id = utils._get_as_snowflake(data, 'guild_id')
        self.fail_if_not_exists = data.get('fail_if_not_exists', True)
        self._state = state
        self.resolved = None
        return self

    @classmethod
    def from_message(
        cls,
        message: PartialMessage,
        *,
        fail_if_not_exists: bool = True,
        type: MessageReferenceType = MessageReferenceType.reply,
    ) -> Self:
        """Creates a :class:`MessageReference` from an existing :class:`~discord.Message`.

        .. versionadded:: 1.6

        Parameters
        ----------
        message: :class:`~discord.Message`
            The message to be converted into a reference.
        fail_if_not_exists: :class:`bool`
            Whether replying to the referenced message should raise :class:`HTTPException`
            if the message no longer exists or Discord could not fetch the message.

            .. versionadded:: 1.7
        type: :class:`~discord.MessageReferenceType`
            The type of message reference this is.

            .. versionadded:: 2.5

        Returns
        -------
        :class:`MessageReference`
            A reference to the message.
        """
        self = cls(
            message_id=message.id,
            channel_id=message.channel.id,
            guild_id=getattr(message.guild, 'id', None),
            fail_if_not_exists=fail_if_not_exists,
            type=type,
        )
        self._state = message._state
        return self

    @property
    def cached_message(self) -> Optional[Message]:
        """Optional[:class:`~discord.Message`]: The cached message, if found in the internal message cache."""
        return self._state and self._state._get_message(self.message_id)

    @property
    def jump_url(self) -> str:
        """:class:`str`: Returns a URL that allows the client to jump to the referenced message.

        .. versionadded:: 1.7
        """
        guild_id = self.guild_id if self.guild_id is not None else '@me'
        return f'https://discord.com/channels/{guild_id}/{self.channel_id}/{self.message_id}'

    def __repr__(self) -> str:
        return f'<MessageReference message_id={self.message_id!r} channel_id={self.channel_id!r} guild_id={self.guild_id!r}>'

    def to_dict(self) -> MessageReferencePayload:
        result: Dict[str, Any] = (
            {'type': self.type.value, 'message_id': self.message_id} if self.message_id is not None else {}
        )
        result['channel_id'] = self.channel_id
        if self.guild_id is not None:
            result['guild_id'] = self.guild_id
        if self.fail_if_not_exists is not None:
            result['fail_if_not_exists'] = self.fail_if_not_exists
        return result  # type: ignore # Type checker doesn't understand these are the same.

    to_message_reference_dict = to_dict


class MessageInteraction(Hashable):
    """Represents the interaction that a :class:`Message` is a response to.

    .. versionadded:: 2.0

    .. container:: operations

        .. describe:: x == y

            Checks if two message interactions are equal.

        .. describe:: x != y

            Checks if two message interactions are not equal.

        .. describe:: hash(x)

            Returns the message interaction's hash.

    Attributes
    -----------
    id: :class:`int`
        The interaction ID.
    type: :class:`InteractionType`
        The interaction type.
    name: :class:`str`
        The name of the interaction.
    user: Union[:class:`User`, :class:`Member`]
        The user or member that invoked the interaction.
    """

    __slots__: Tuple[str, ...] = ('id', 'type', 'name', 'user')

    def __init__(self, *, state: ConnectionState, guild: Optional[Guild], data: MessageInteractionPayload) -> None:
        self.id: int = int(data['id'])
        self.type: InteractionType = try_enum(InteractionType, data['type'])
        self.name: str = data['name']
        self.user: Union[User, Member] = MISSING

        try:
            payload = data['member']
        except KeyError:
            self.user = state.create_user(data['user'])
        else:
            if guild is None:
                # This is an unfortunate data loss, but it's better than giving bad data
                # This is also an incredibly rare scenario.
                self.user = state.create_user(data['user'])
            else:
                payload['user'] = data['user']
                self.user = Member(data=payload, guild=guild, state=state)  # type: ignore

    def __repr__(self) -> str:
        return f'<MessageInteraction id={self.id} name={self.name!r} type={self.type!r} user={self.user!r}>'

    @property
    def created_at(self) -> datetime.datetime:
        """:class:`datetime.datetime`: The interaction's creation time in UTC."""
        return utils.snowflake_time(self.id)


class MessageInteractionMetadata(Hashable):
    """Represents the interaction metadata of a :class:`Message` if
    it was sent in response to an interaction.

    .. versionadded:: 2.4

    .. container:: operations

        .. describe:: x == y

            Checks if two message interactions are equal.

        .. describe:: x != y

            Checks if two message interactions are not equal.

        .. describe:: hash(x)

            Returns the message interaction's hash.

    Attributes
    -----------
    id: :class:`int`
        The interaction ID.
    type: :class:`InteractionType`
        The interaction type.
    user: :class:`User`
        The user that invoked the interaction.
    original_response_message_id: Optional[:class:`int`]
        The ID of the original response message if the message is a follow-up.
    interacted_message_id: Optional[:class:`int`]
        The ID of the message that containes the interactive components, if applicable.
    modal_interaction: Optional[:class:`.MessageInteractionMetadata`]
        The metadata of the modal submit interaction that triggered this interaction, if applicable.
    """

    __slots__: Tuple[str, ...] = (
        'id',
        'type',
        'user',
        'original_response_message_id',
        'interacted_message_id',
        'modal_interaction',
        '_integration_owners',
        '_state',
        '_guild',
    )

    def __init__(self, *, state: ConnectionState, guild: Optional[Guild], data: MessageInteractionMetadataPayload) -> None:
        self._guild: Optional[Guild] = guild
        self._state: ConnectionState = state

        self.id: int = int(data['id'])
        self.type: InteractionType = try_enum(InteractionType, data['type'])
        self.user = state.create_user(data['user'])
        self._integration_owners: Dict[int, int] = {
            int(key): int(value) for key, value in data.get('authorizing_integration_owners', {}).items()
        }

        self.original_response_message_id: Optional[int] = None
        try:
            self.original_response_message_id = int(data['original_response_message_id'])
        except KeyError:
            pass

        self.interacted_message_id: Optional[int] = None
        try:
            self.interacted_message_id = int(data['interacted_message_id'])
        except KeyError:
            pass

        self.modal_interaction: Optional[MessageInteractionMetadata] = None
        try:
            self.modal_interaction = MessageInteractionMetadata(
                state=state, guild=guild, data=data['triggering_interaction_metadata']
            )
        except KeyError:
            pass

    def __repr__(self) -> str:
        return f'<MessageInteraction id={self.id} type={self.type!r} user={self.user!r}>'

    @property
    def created_at(self) -> datetime.datetime:
        """:class:`datetime.datetime`: The interaction's creation time in UTC."""
        return utils.snowflake_time(self.id)

    @property
    def original_response_message(self) -> Optional[Message]:
        """Optional[:class:`~discord.Message`]: The original response message if the message
        is a follow-up and is found in cache.
        """
        if self.original_response_message_id:
            return self._state._get_message(self.original_response_message_id)
        return None

    @property
    def interacted_message(self) -> Optional[Message]:
        """Optional[:class:`~discord.Message`]: The message that
        containes the interactive components, if applicable and is found in cache.
        """
        if self.interacted_message_id:
            return self._state._get_message(self.interacted_message_id)
        return None

    def is_guild_integration(self) -> bool:
        """:class:`bool`: Returns ``True`` if the interaction is a guild integration."""
        if self._guild:
            return self._guild.id == self._integration_owners.get(0)

        return False

    def is_user_integration(self) -> bool:
        """:class:`bool`: Returns ``True`` if the interaction is a user integration."""
        return self.user.id == self._integration_owners.get(1)


def flatten_handlers(cls: Type[Message]) -> Type[Message]:
    prefix = len('_handle_')
    handlers = [
        (key[prefix:], value)
        for key, value in cls.__dict__.items()
        if key.startswith('_handle_') and key != '_handle_member'
    ]

    # store _handle_member last
    handlers.append(('member', cls._handle_member))
    cls._HANDLERS = handlers
    cls._CACHED_SLOTS = [attr for attr in cls.__slots__ if attr.startswith('_cs_')]
    return cls


class MessageApplication:
    """Represents a message's application data from a :class:`~discord.Message`.

    .. versionadded:: 2.0

    Attributes
    -----------
    id: :class:`int`
        The application ID.
    description: :class:`str`
        The application description.
    name: :class:`str`
        The application's name.
    """

    __slots__ = ('_state', '_icon', '_cover_image', 'id', 'description', 'name')

    def __init__(self, *, state: ConnectionState, data: MessageApplicationPayload) -> None:
        self._state: ConnectionState = state
        self.id: int = int(data['id'])
        self.description: str = data['description']
        self.name: str = data['name']
        self._icon: Optional[str] = data['icon']
        self._cover_image: Optional[str] = data.get('cover_image')

    def __repr__(self) -> str:
        return f'<MessageApplication id={self.id} name={self.name!r}>'

    @property
    def icon(self) -> Optional[Asset]:
        """Optional[:class:`Asset`]: The application's icon, if any."""
        if self._icon:
            return Asset._from_app_icon(state=self._state, object_id=self.id, icon_hash=self._icon, asset_type='icon')
        return None

    @property
    def cover(self) -> Optional[Asset]:
        """Optional[:class:`Asset`]: The application's cover image, if any."""
        if self._cover_image:
            return Asset._from_app_icon(
                state=self._state, object_id=self.id, icon_hash=self._cover_image, asset_type='cover_image'
            )
        return None


class CallMessage:
    """Represents a message's call data in a private channel from a :class:`~discord.Message`.

    .. versionadded:: 2.5

    Attributes
    -----------
    ended_timestamp: Optional[:class:`datetime.datetime`]
        The timestamp the call has ended.
    participants: List[:class:`User`]
        A list of users that participated in the call.
    """

    __slots__ = ('_message', 'ended_timestamp', 'participants')

    def __repr__(self) -> str:
        return f'<CallMessage participants={self.participants!r}>'

    def __init__(self, *, state: ConnectionState, message: Message, data: CallMessagePayload):
        self._message: Message = message
        self.ended_timestamp: Optional[datetime.datetime] = utils.parse_time(data.get('ended_timestamp'))
        self.participants: List[User] = []

        for user_id in data['participants']:
            user_id = int(user_id)
            if user_id == self._message.author.id:
                self.participants.append(self._message.author)  # type: ignore # can't be a Member here
            else:
                user = state.get_user(user_id)
                if user is not None:
                    self.participants.append(user)

    @property
    def duration(self) -> datetime.timedelta:
        """:class:`datetime.timedelta`: The duration the call has lasted or is already ongoing."""
        if self.ended_timestamp is None:
            return utils.utcnow() - self._message.created_at
        else:
            return self.ended_timestamp - self._message.created_at

    def is_ended(self) -> bool:
        """:class:`bool`: Whether the call is ended or not."""
        return self.ended_timestamp is not None


class RoleSubscriptionInfo:
    """Represents a message's role subscription information.

    This is currently only attached to messages of type :attr:`MessageType.role_subscription_purchase`.

    .. versionadded:: 2.0

    Attributes
    -----------
    role_subscription_listing_id: :class:`int`
        The ID of the SKU and listing that the user is subscribed to.
    tier_name: :class:`str`
        The name of the tier that the user is subscribed to.
    total_months_subscribed: :class:`int`
        The cumulative number of months that the user has been subscribed for.
    is_renewal: :class:`bool`
        Whether this notification is for a renewal rather than a new purchase.
    """

    __slots__ = (
        'role_subscription_listing_id',
        'tier_name',
        'total_months_subscribed',
        'is_renewal',
    )

    def __init__(self, data: RoleSubscriptionDataPayload) -> None:
        self.role_subscription_listing_id: int = int(data['role_subscription_listing_id'])
        self.tier_name: str = data['tier_name']
        self.total_months_subscribed: int = data['total_months_subscribed']
        self.is_renewal: bool = data['is_renewal']


class GuildProductPurchase:
    """Represents a message's guild product that the user has purchased.

    .. versionadded:: 2.5

    Attributes
    -----------
    listing_id: :class:`int`
        The ID of the listing that the user has purchased.
    product_name: :class:`str`
        The name of the product that the user has purchased.
    """

    __slots__ = ('listing_id', 'product_name')

    def __init__(self, data: GuildProductPurchasePayload) -> None:
        self.listing_id: int = int(data['listing_id'])
        self.product_name: str = data['product_name']

    def __hash__(self) -> int:
        return self.listing_id >> 22

    def __eq__(self, other: object) -> bool:
        return isinstance(other, GuildProductPurchase) and other.listing_id == self.listing_id

    def __ne__(self, other: object) -> bool:
        return not self.__eq__(other)


class PurchaseNotification:
    """Represents a message's purchase notification data.

    This is currently only attached to messages of type :attr:`MessageType.purchase_notification`.

    .. versionadded:: 2.5

    Attributes
    -----------
    guild_product_purchase: Optional[:class:`GuildProductPurchase`]
        The guild product purchase that prompted the message.
    """

    __slots__ = ('_type', 'guild_product_purchase')

    def __init__(self, data: PurchaseNotificationResponsePayload) -> None:
        self._type: int = data['type']

        self.guild_product_purchase: Optional[GuildProductPurchase] = None
        guild_product_purchase = data.get('guild_product_purchase')
        if guild_product_purchase is not None:
            self.guild_product_purchase = GuildProductPurchase(guild_product_purchase)


class PartialMessage(Hashable):
    """Represents a partial message to aid with working messages when only
    a message and channel ID are present.

    There are two ways to construct this class. The first one is through
    the constructor itself, and the second is via the following:

    - :meth:`TextChannel.get_partial_message`
    - :meth:`VoiceChannel.get_partial_message`
    - :meth:`StageChannel.get_partial_message`
    - :meth:`Thread.get_partial_message`
    - :meth:`DMChannel.get_partial_message`

    Note that this class is trimmed down and has no rich attributes.

    .. versionadded:: 1.6

    .. container:: operations

        .. describe:: x == y

            Checks if two partial messages are equal.

        .. describe:: x != y

            Checks if two partial messages are not equal.

        .. describe:: hash(x)

            Returns the partial message's hash.

    Attributes
    -----------
    channel: Union[:class:`PartialMessageable`, :class:`TextChannel`, :class:`StageChannel`, :class:`VoiceChannel`, :class:`Thread`, :class:`DMChannel`]
        The channel associated with this partial message.
    id: :class:`int`
        The message ID.
    guild: Optional[:class:`Guild`]
        The guild that the partial message belongs to, if applicable.
    """

    __slots__ = ('channel', 'id', '_cs_guild', '_state', 'guild')

    def __init__(self, *, channel: MessageableChannel, id: int) -> None:
        if not isinstance(channel, PartialMessageable) and channel.type not in (
            ChannelType.text,
            ChannelType.voice,
            ChannelType.stage_voice,
            ChannelType.news,
            ChannelType.private,
            ChannelType.news_thread,
            ChannelType.public_thread,
            ChannelType.private_thread,
        ):
            raise TypeError(
                f'expected PartialMessageable, TextChannel, StageChannel, VoiceChannel, DMChannel or Thread not {type(channel)!r}'
            )

        self.channel: MessageableChannel = channel
        self._state: ConnectionState = channel._state
        self.id: int = id

        self.guild: Optional[Guild] = getattr(channel, 'guild', None)

    def _update(self, data: MessageUpdateEvent) -> None:
        # This is used for duck typing purposes.
        # Just do nothing with the data.
        pass

    # Also needed for duck typing purposes
    # n.b. not exposed
    pinned: Any = property(None, lambda x, y: None)

    def __repr__(self) -> str:
        return f'<PartialMessage id={self.id} channel={self.channel!r}>'

    @property
    def created_at(self) -> datetime.datetime:
        """:class:`datetime.datetime`: The partial message's creation time in UTC."""
        return utils.snowflake_time(self.id)

    @property
    def jump_url(self) -> str:
        """:class:`str`: Returns a URL that allows the client to jump to this message."""
        guild_id = getattr(self.guild, 'id', '@me')
        return f'https://discord.com/channels/{guild_id}/{self.channel.id}/{self.id}'

    @property
    def thread(self) -> Optional[Thread]:
        """Optional[:class:`Thread`]: The public thread created from this message, if it exists.

        .. note::

            This does not retrieve archived threads, as they are not retained in the internal
            cache. Use :meth:`fetch_thread` instead.

        .. versionadded:: 2.4
        """
        if self.guild is not None:
            return self.guild.get_thread(self.id)

    async def fetch(self) -> Message:
        """|coro|

        Fetches the partial message to a full :class:`Message`.

        Raises
        --------
        NotFound
            The message was not found.
        Forbidden
            You do not have the permissions required to get a message.
        HTTPException
            Retrieving the message failed.

        Returns
        --------
        :class:`Message`
            The full message.
        """

        data = await self._state.http.get_message(self.channel.id, self.id)
        return self._state.create_message(channel=self.channel, data=data)

    async def delete(self, *, delay: Optional[float] = None) -> None:
        """|coro|

        Deletes the message.

        Your own messages could be deleted without any proper permissions. However to
        delete other people's messages, you must have :attr:`~Permissions.manage_messages`.

        .. versionchanged:: 1.1
            Added the new ``delay`` keyword-only parameter.

        Parameters
        -----------
        delay: Optional[:class:`float`]
            If provided, the number of seconds to wait in the background
            before deleting the message. If the deletion fails then it is silently ignored.

        Raises
        ------
        Forbidden
            You do not have proper permissions to delete the message.
        NotFound
            The message was deleted already
        HTTPException
            Deleting the message failed.
        """
        if delay is not None:

            async def delete(delay: float):
                await asyncio.sleep(delay)
                try:
                    await self._state.http.delete_message(self.channel.id, self.id)
                except HTTPException:
                    pass

            asyncio.create_task(delete(delay))
        else:
            await self._state.http.delete_message(self.channel.id, self.id)

    @overload
    async def edit(
        self,
        *,
        content: Optional[str] = ...,
        embed: Optional[Embed] = ...,
        attachments: Sequence[Union[Attachment, File]] = ...,
        delete_after: Optional[float] = ...,
        allowed_mentions: Optional[AllowedMentions] = ...,
        view: Optional[View] = ...,
    ) -> Message:
        ...

    @overload
    async def edit(
        self,
        *,
        content: Optional[str] = ...,
        embeds: Sequence[Embed] = ...,
        attachments: Sequence[Union[Attachment, File]] = ...,
        delete_after: Optional[float] = ...,
        allowed_mentions: Optional[AllowedMentions] = ...,
        view: Optional[View] = ...,
    ) -> Message:
        ...

    async def edit(
        self,
        *,
        content: Optional[str] = MISSING,
        embed: Optional[Embed] = MISSING,
        embeds: Sequence[Embed] = MISSING,
        attachments: Sequence[Union[Attachment, File]] = MISSING,
        delete_after: Optional[float] = None,
        allowed_mentions: Optional[AllowedMentions] = MISSING,
        view: Optional[View] = MISSING,
    ) -> Message:
        """|coro|

        Edits the message.

        The content must be able to be transformed into a string via ``str(content)``.

        .. versionchanged:: 2.0
            Edits are no longer in-place, the newly edited message is returned instead.

        .. versionchanged:: 2.0
            This function will now raise :exc:`TypeError` instead of
            ``InvalidArgument``.

        Parameters
        -----------
        content: Optional[:class:`str`]
            The new content to replace the message with.
            Could be ``None`` to remove the content.
        embed: Optional[:class:`Embed`]
            The new embed to replace the original with.
            Could be ``None`` to remove the embed.
        embeds: List[:class:`Embed`]
            The new embeds to replace the original with. Must be a maximum of 10.
            To remove all embeds ``[]`` should be passed.

            .. versionadded:: 2.0
        attachments: List[Union[:class:`Attachment`, :class:`File`]]
            A list of attachments to keep in the message as well as new files to upload. If ``[]`` is passed
            then all attachments are removed.

            .. note::

                New files will always appear after current attachments.

            .. versionadded:: 2.0
        delete_after: Optional[:class:`float`]
            If provided, the number of seconds to wait in the background
            before deleting the message we just edited. If the deletion fails,
            then it is silently ignored.
        allowed_mentions: Optional[:class:`~discord.AllowedMentions`]
            Controls the mentions being processed in this message. If this is
            passed, then the object is merged with :attr:`~discord.Client.allowed_mentions`.
            The merging behaviour only overrides attributes that have been explicitly passed
            to the object, otherwise it uses the attributes set in :attr:`~discord.Client.allowed_mentions`.
            If no object is passed at all then the defaults given by :attr:`~discord.Client.allowed_mentions`
            are used instead.

            .. versionadded:: 1.4
        view: Optional[:class:`~discord.ui.View`]
            The updated view to update this message with. If ``None`` is passed then
            the view is removed.

        Raises
        -------
        HTTPException
            Editing the message failed.
        Forbidden
            Tried to suppress a message without permissions or
            edited a message's content or embed that isn't yours.
        NotFound
            This message does not exist.
        TypeError
            You specified both ``embed`` and ``embeds``

        Returns
        --------
        :class:`Message`
            The newly edited message.
        """

        if content is not MISSING:
            previous_allowed_mentions = self._state.allowed_mentions
        else:
            previous_allowed_mentions = None

        if view is not MISSING:
            self._state.prevent_view_updates_for(self.id)

        with handle_message_parameters(
            content=content,
            embed=embed,
            embeds=embeds,
            attachments=attachments,
            view=view,
            allowed_mentions=allowed_mentions,
            previous_allowed_mentions=previous_allowed_mentions,
        ) as params:
            data = await self._state.http.edit_message(self.channel.id, self.id, params=params)
            message = Message(state=self._state, channel=self.channel, data=data)

        if view and not view.is_finished():
            interaction: Optional[MessageInteraction] = getattr(self, 'interaction', None)
            if interaction is not None:
                self._state.store_view(view, self.id, interaction_id=interaction.id)
            else:
                self._state.store_view(view, self.id)

        if delete_after is not None:
            await self.delete(delay=delete_after)

        return message

    async def publish(self) -> None:
        """|coro|

        Publishes this message to the channel's followers.

        The message must have been sent in a news channel.
        You must have :attr:`~Permissions.send_messages` to do this.

        If the message is not your own then :attr:`~Permissions.manage_messages`
        is also needed.

        Raises
        -------
        Forbidden
            You do not have the proper permissions to publish this message
            or the channel is not a news channel.
        HTTPException
            Publishing the message failed.
        """

        await self._state.http.publish_message(self.channel.id, self.id)

    async def pin(self, *, reason: Optional[str] = None) -> None:
        """|coro|

        Pins the message.

        You must have :attr:`~Permissions.manage_messages` to do
        this in a non-private channel context.

        Parameters
        -----------
        reason: Optional[:class:`str`]
            The reason for pinning the message. Shows up on the audit log.

            .. versionadded:: 1.4

        Raises
        -------
        Forbidden
            You do not have permissions to pin the message.
        NotFound
            The message or channel was not found or deleted.
        HTTPException
            Pinning the message failed, probably due to the channel
            having more than 50 pinned messages.
        """

        await self._state.http.pin_message(self.channel.id, self.id, reason=reason)
        # pinned exists on PartialMessage for duck typing purposes
        self.pinned = True

    async def unpin(self, *, reason: Optional[str] = None) -> None:
        """|coro|

        Unpins the message.

        You must have :attr:`~Permissions.manage_messages` to do
        this in a non-private channel context.

        Parameters
        -----------
        reason: Optional[:class:`str`]
            The reason for unpinning the message. Shows up on the audit log.

            .. versionadded:: 1.4

        Raises
        -------
        Forbidden
            You do not have permissions to unpin the message.
        NotFound
            The message or channel was not found or deleted.
        HTTPException
            Unpinning the message failed.
        """

        await self._state.http.unpin_message(self.channel.id, self.id, reason=reason)
        # pinned exists on PartialMessage for duck typing purposes
        self.pinned = False

    async def add_reaction(self, emoji: Union[EmojiInputType, Reaction], /) -> None:
        """|coro|

        Adds a reaction to the message.

        The emoji may be a unicode emoji or a custom guild :class:`Emoji`.

        You must have :attr:`~Permissions.read_message_history`
        to do this. If nobody else has reacted to the message using this
        emoji, :attr:`~Permissions.add_reactions` is required.

        .. versionchanged:: 2.0

            ``emoji`` parameter is now positional-only.

        .. versionchanged:: 2.0
            This function will now raise :exc:`TypeError` instead of
            ``InvalidArgument``.

        Parameters
        ------------
        emoji: Union[:class:`Emoji`, :class:`Reaction`, :class:`PartialEmoji`, :class:`str`]
            The emoji to react with.

        Raises
        --------
        HTTPException
            Adding the reaction failed.
        Forbidden
            You do not have the proper permissions to react to the message.
        NotFound
            The emoji you specified was not found.
        TypeError
            The emoji parameter is invalid.
        """

        emoji = convert_emoji_reaction(emoji)
        await self._state.http.add_reaction(self.channel.id, self.id, emoji)

    async def remove_reaction(self, emoji: Union[EmojiInputType, Reaction], member: Snowflake) -> None:
        """|coro|

        Remove a reaction by the member from the message.

        The emoji may be a unicode emoji or a custom guild :class:`Emoji`.

        If the reaction is not your own (i.e. ``member`` parameter is not you) then
        :attr:`~Permissions.manage_messages` is needed.

        The ``member`` parameter must represent a member and meet
        the :class:`abc.Snowflake` abc.

        .. versionchanged:: 2.0
            This function will now raise :exc:`TypeError` instead of
            ``InvalidArgument``.

        Parameters
        ------------
        emoji: Union[:class:`Emoji`, :class:`Reaction`, :class:`PartialEmoji`, :class:`str`]
            The emoji to remove.
        member: :class:`abc.Snowflake`
            The member for which to remove the reaction.

        Raises
        --------
        HTTPException
            Removing the reaction failed.
        Forbidden
            You do not have the proper permissions to remove the reaction.
        NotFound
            The member or emoji you specified was not found.
        TypeError
            The emoji parameter is invalid.
        """

        emoji = convert_emoji_reaction(emoji)

        if member.id == self._state.self_id:
            await self._state.http.remove_own_reaction(self.channel.id, self.id, emoji)
        else:
            await self._state.http.remove_reaction(self.channel.id, self.id, emoji, member.id)

    async def clear_reaction(self, emoji: Union[EmojiInputType, Reaction]) -> None:
        """|coro|

        Clears a specific reaction from the message.

        The emoji may be a unicode emoji or a custom guild :class:`Emoji`.

        You must have :attr:`~Permissions.manage_messages` to do this.

        .. versionadded:: 1.3

        .. versionchanged:: 2.0
            This function will now raise :exc:`TypeError` instead of
            ``InvalidArgument``.

        Parameters
        -----------
        emoji: Union[:class:`Emoji`, :class:`Reaction`, :class:`PartialEmoji`, :class:`str`]
            The emoji to clear.

        Raises
        --------
        HTTPException
            Clearing the reaction failed.
        Forbidden
            You do not have the proper permissions to clear the reaction.
        NotFound
            The emoji you specified was not found.
        TypeError
            The emoji parameter is invalid.
        """

        emoji = convert_emoji_reaction(emoji)
        await self._state.http.clear_single_reaction(self.channel.id, self.id, emoji)

    async def clear_reactions(self) -> None:
        """|coro|

        Removes all the reactions from the message.

        You must have :attr:`~Permissions.manage_messages` to do this.

        Raises
        --------
        HTTPException
            Removing the reactions failed.
        Forbidden
            You do not have the proper permissions to remove all the reactions.
        """
        await self._state.http.clear_reactions(self.channel.id, self.id)

    async def create_thread(
        self,
        *,
        name: str,
        auto_archive_duration: ThreadArchiveDuration = MISSING,
        slowmode_delay: Optional[int] = None,
        reason: Optional[str] = None,
    ) -> Thread:
        """|coro|

        Creates a public thread from this message.

        You must have :attr:`~discord.Permissions.create_public_threads` in order to
        create a public thread from a message.

        The channel this message belongs in must be a :class:`TextChannel`.

        .. versionadded:: 2.0

        Parameters
        -----------
        name: :class:`str`
            The name of the thread.
        auto_archive_duration: :class:`int`
            The duration in minutes before a thread is automatically hidden from the channel list.
            If not provided, the channel's default auto archive duration is used.

            Must be one of ``60``, ``1440``, ``4320``, or ``10080``, if provided.
        slowmode_delay: Optional[:class:`int`]
            Specifies the slowmode rate limit for user in this channel, in seconds.
            The maximum value possible is ``21600``. By default no slowmode rate limit
            if this is ``None``.
        reason: Optional[:class:`str`]
            The reason for creating a new thread. Shows up on the audit log.

        Raises
        -------
        Forbidden
            You do not have permissions to create a thread.
        HTTPException
            Creating the thread failed.
        ValueError
            This message does not have guild info attached.

        Returns
        --------
        :class:`.Thread`
            The created thread.
        """
        if self.guild is None:
            raise ValueError('This message does not have guild info attached.')

        default_auto_archive_duration: ThreadArchiveDuration = getattr(self.channel, 'default_auto_archive_duration', 1440)
        data = await self._state.http.start_thread_with_message(
            self.channel.id,
            self.id,
            name=name,
            auto_archive_duration=auto_archive_duration or default_auto_archive_duration,
            rate_limit_per_user=slowmode_delay,
            reason=reason,
        )
        return Thread(guild=self.guild, state=self._state, data=data)

    async def fetch_thread(self) -> Thread:
        """|coro|

        Retrieves the public thread attached to this message.

        .. note::

            This method is an API call. For general usage, consider :attr:`thread` instead.

        .. versionadded:: 2.4

        Raises
        -------
        InvalidData
            An unknown channel type was received from Discord
            or the guild the thread belongs to is not the same
            as the one in this object points to.
        HTTPException
            Retrieving the thread failed.
        NotFound
            There is no thread attached to this message.
        Forbidden
            You do not have permission to fetch this channel.

        Returns
        --------
        :class:`.Thread`
            The public thread attached to this message.
        """
        if self.guild is None:
            raise ValueError('This message does not have guild info attached.')

        return await self.guild.fetch_channel(self.id)  # type: ignore  # Can only be Thread in this case

    @overload
    async def reply(
        self,
        content: Optional[str] = ...,
        *,
        tts: bool = ...,
        embed: Embed = ...,
        file: File = ...,
        stickers: Sequence[Union[GuildSticker, StickerItem]] = ...,
        delete_after: float = ...,
        nonce: Union[str, int] = ...,
        allowed_mentions: AllowedMentions = ...,
        reference: Union[Message, MessageReference, PartialMessage] = ...,
        mention_author: bool = ...,
        view: View = ...,
        suppress_embeds: bool = ...,
        silent: bool = ...,
        poll: Poll = ...,
    ) -> Message:
        ...

    @overload
    async def reply(
        self,
        content: Optional[str] = ...,
        *,
        tts: bool = ...,
        embed: Embed = ...,
        files: Sequence[File] = ...,
        stickers: Sequence[Union[GuildSticker, StickerItem]] = ...,
        delete_after: float = ...,
        nonce: Union[str, int] = ...,
        allowed_mentions: AllowedMentions = ...,
        reference: Union[Message, MessageReference, PartialMessage] = ...,
        mention_author: bool = ...,
        view: View = ...,
        suppress_embeds: bool = ...,
        silent: bool = ...,
        poll: Poll = ...,
    ) -> Message:
        ...

    @overload
    async def reply(
        self,
        content: Optional[str] = ...,
        *,
        tts: bool = ...,
        embeds: Sequence[Embed] = ...,
        file: File = ...,
        stickers: Sequence[Union[GuildSticker, StickerItem]] = ...,
        delete_after: float = ...,
        nonce: Union[str, int] = ...,
        allowed_mentions: AllowedMentions = ...,
        reference: Union[Message, MessageReference, PartialMessage] = ...,
        mention_author: bool = ...,
        view: View = ...,
        suppress_embeds: bool = ...,
        silent: bool = ...,
        poll: Poll = ...,
    ) -> Message:
        ...

    @overload
    async def reply(
        self,
        content: Optional[str] = ...,
        *,
        tts: bool = ...,
        embeds: Sequence[Embed] = ...,
        files: Sequence[File] = ...,
        stickers: Sequence[Union[GuildSticker, StickerItem]] = ...,
        delete_after: float = ...,
        nonce: Union[str, int] = ...,
        allowed_mentions: AllowedMentions = ...,
        reference: Union[Message, MessageReference, PartialMessage] = ...,
        mention_author: bool = ...,
        view: View = ...,
        suppress_embeds: bool = ...,
        silent: bool = ...,
        poll: Poll = ...,
    ) -> Message:
        ...

    async def reply(self, content: Optional[str] = None, **kwargs: Any) -> Message:
        """|coro|

        A shortcut method to :meth:`.abc.Messageable.send` to reply to the
        :class:`.Message`.

        .. versionadded:: 1.6

        .. versionchanged:: 2.0
            This function will now raise :exc:`TypeError` or
            :exc:`ValueError` instead of ``InvalidArgument``.

        Raises
        --------
        ~discord.HTTPException
            Sending the message failed.
        ~discord.Forbidden
            You do not have the proper permissions to send the message.
        ValueError
            The ``files`` list is not of the appropriate size
        TypeError
            You specified both ``file`` and ``files``.

        Returns
        ---------
        :class:`.Message`
            The message that was sent.
        """

        return await self.channel.send(content, reference=self, **kwargs)

    async def end_poll(self) -> Message:
        """|coro|

        Ends the :class:`Poll` attached to this message.

        This can only be done if you are the message author.

        If the poll was successfully ended, then it returns the updated :class:`Message`.

        Raises
        ------
        ~discord.HTTPException
            Ending the poll failed.

        Returns
        -------
        :class:`.Message`
            The updated message.
        """

        data = await self._state.http.end_poll(self.channel.id, self.id)

        return Message(state=self._state, channel=self.channel, data=data)

    def to_reference(
        self,
        *,
        fail_if_not_exists: bool = True,
        type: MessageReferenceType = MessageReferenceType.reply,
    ) -> MessageReference:
        """Creates a :class:`~discord.MessageReference` from the current message.

        .. versionadded:: 1.6

        Parameters
        ----------
        fail_if_not_exists: :class:`bool`
            Whether replying using the message reference should raise :class:`HTTPException`
            if the message no longer exists or Discord could not fetch the message.

            .. versionadded:: 1.7
        type: :class:`MessageReferenceType`
            The type of message reference.

            .. versionadded:: 2.5

        Returns
        ---------
        :class:`~discord.MessageReference`
            The reference to this message.
        """

        return MessageReference.from_message(self, fail_if_not_exists=fail_if_not_exists, type=type)

    async def forward(
        self,
        destination: MessageableChannel,
        *,
        fail_if_not_exists: bool = True,
    ) -> Message:
        """|coro|

        Forwards this message to a channel.

        .. versionadded:: 2.5

        Parameters
        ----------
        destination: :class:`~discord.abc.Messageable`
            The channel to forward this message to.
        fail_if_not_exists: :class:`bool`
            Whether replying using the message reference should raise :class:`HTTPException`
            if the message no longer exists or Discord could not fetch the message.

        Raises
        ------
        ~discord.HTTPException
            Forwarding the message failed.

        Returns
        -------
        :class:`.Message`
            The message sent to the channel.
        """
        reference = self.to_reference(
            fail_if_not_exists=fail_if_not_exists,
            type=MessageReferenceType.forward,
        )
        ret = await destination.send(reference=reference)
        return ret

    def to_message_reference_dict(self) -> MessageReferencePayload:
        data: MessageReferencePayload = {
            'message_id': self.id,
            'channel_id': self.channel.id,
        }

        if self.guild is not None:
            data['guild_id'] = self.guild.id

        return data


@flatten_handlers
class Message(PartialMessage, Hashable):
    r"""Represents a message from Discord.

    .. container:: operations

        .. describe:: x == y

            Checks if two messages are equal.

        .. describe:: x != y

            Checks if two messages are not equal.

        .. describe:: hash(x)

            Returns the message's hash.

    Attributes
    -----------
    tts: :class:`bool`
        Specifies if the message was done with text-to-speech.
        This can only be accurately received in :func:`on_message` due to
        a discord limitation.
    type: :class:`MessageType`
        The type of message. In most cases this should not be checked, but it is helpful
        in cases where it might be a system message for :attr:`system_content`.
    author: Union[:class:`Member`, :class:`abc.User`]
        A :class:`Member` that sent the message. If :attr:`channel` is a
        private channel or the user has the left the guild, then it is a :class:`User` instead.
    content: :class:`str`
        The actual contents of the message.
        If :attr:`Intents.message_content` is not enabled this will always be an empty string
        unless the bot is mentioned or the message is a direct message.
    nonce: Optional[Union[:class:`str`, :class:`int`]]
        The value used by the discord guild and the client to verify that the message is successfully sent.
        This is not stored long term within Discord's servers and is only used ephemerally.
    embeds: List[:class:`Embed`]
        A list of embeds the message has.
        If :attr:`Intents.message_content` is not enabled this will always be an empty list
        unless the bot is mentioned or the message is a direct message.
    channel: Union[:class:`TextChannel`, :class:`StageChannel`, :class:`VoiceChannel`, :class:`Thread`, :class:`DMChannel`, :class:`GroupChannel`, :class:`PartialMessageable`]
        The :class:`TextChannel` or :class:`Thread` that the message was sent from.
        Could be a :class:`DMChannel` or :class:`GroupChannel` if it's a private message.
    reference: Optional[:class:`~discord.MessageReference`]
        The message that this message references. This is only applicable to messages of
        type :attr:`MessageType.pins_add`, crossposted messages created by a
        followed channel integration, or message replies.

        .. versionadded:: 1.5

    mention_everyone: :class:`bool`
        Specifies if the message mentions everyone.

        .. note::

            This does not check if the ``@everyone`` or the ``@here`` text is in the message itself.
            Rather this boolean indicates if either the ``@everyone`` or the ``@here`` text is in the message
            **and** it did end up mentioning.
    mentions: List[:class:`abc.User`]
        A list of :class:`Member` that were mentioned. If the message is in a private message
        then the list will be of :class:`User` instead. For messages that are not of type
        :attr:`MessageType.default`\, this array can be used to aid in system messages.
        For more information, see :attr:`system_content`.

        .. warning::

            The order of the mentions list is not in any particular order so you should
            not rely on it. This is a Discord limitation, not one with the library.
    channel_mentions: List[Union[:class:`abc.GuildChannel`, :class:`Thread`]]
        A list of :class:`abc.GuildChannel` or :class:`Thread` that were mentioned. If the message is
        in a private message then the list is always empty.
    role_mentions: List[:class:`Role`]
        A list of :class:`Role` that were mentioned. If the message is in a private message
        then the list is always empty.
    id: :class:`int`
        The message ID.
    webhook_id: Optional[:class:`int`]
        If this message was sent by a webhook, then this is the webhook ID's that sent this
        message.
    attachments: List[:class:`Attachment`]
        A list of attachments given to a message.
        If :attr:`Intents.message_content` is not enabled this will always be an empty list
        unless the bot is mentioned or the message is a direct message.
    pinned: :class:`bool`
        Specifies if the message is currently pinned.
    flags: :class:`MessageFlags`
        Extra features of the message.

        .. versionadded:: 1.3

    reactions : List[:class:`Reaction`]
        Reactions to a message. Reactions can be either custom emoji or standard unicode emoji.
    activity: Optional[:class:`dict`]
        The activity associated with this message. Sent with Rich-Presence related messages that for
        example, request joining, spectating, or listening to or with another member.

        It is a dictionary with the following optional keys:

        - ``type``: An integer denoting the type of message activity being requested.
        - ``party_id``: The party ID associated with the party.
    application: Optional[:class:`~discord.MessageApplication`]
        The rich presence enabled application associated with this message.

        .. versionchanged:: 2.0
            Type is now :class:`MessageApplication` instead of :class:`dict`.

    stickers: List[:class:`StickerItem`]
        A list of sticker items given to the message.

        .. versionadded:: 1.6
    components: List[Union[:class:`ActionRow`, :class:`Button`, :class:`SelectMenu`]]
        A list of components in the message.
        If :attr:`Intents.message_content` is not enabled this will always be an empty list
        unless the bot is mentioned or the message is a direct message.

        .. versionadded:: 2.0
    role_subscription: Optional[:class:`RoleSubscriptionInfo`]
        The data of the role subscription purchase or renewal that prompted this
        :attr:`MessageType.role_subscription_purchase` message.

        .. versionadded:: 2.2
    application_id: Optional[:class:`int`]
        The application ID of the application that created this message if this
        message was sent by an application-owned webhook or an interaction.

        .. versionadded:: 2.2
    position: Optional[:class:`int`]
        A generally increasing integer with potentially gaps or duplicates that represents
        the approximate position of the message in a thread.

        .. versionadded:: 2.2
    guild: Optional[:class:`Guild`]
        The guild that the message belongs to, if applicable.
    interaction_metadata: Optional[:class:`.MessageInteractionMetadata`]
        The metadata of the interaction that this message is a response to.

        .. versionadded:: 2.4
    poll: Optional[:class:`Poll`]
        The poll attached to this message.

        .. versionadded:: 2.4
    call: Optional[:class:`CallMessage`]
        The call associated with this message.

        .. versionadded:: 2.5
<<<<<<< HEAD
    message_snapshots: List[:class:`MessageSnapshot`]
        The message snapshots attached to this message.
=======
    purchase_notification: Optional[:class:`PurchaseNotification`]
        The data of the purchase notification that prompted this :attr:`MessageType.purchase_notification` message.
>>>>>>> 48cf500e

        .. versionadded:: 2.5
    """

    __slots__ = (
        '_edited_timestamp',
        '_cs_channel_mentions',
        '_cs_raw_mentions',
        '_cs_clean_content',
        '_cs_raw_channel_mentions',
        '_cs_raw_role_mentions',
        '_cs_system_content',
        '_thread',
        'tts',
        'content',
        'webhook_id',
        'mention_everyone',
        'embeds',
        'mentions',
        'author',
        'attachments',
        'nonce',
        'pinned',
        'role_mentions',
        'type',
        'flags',
        'reactions',
        'reference',
        'application',
        'activity',
        'stickers',
        'components',
        '_interaction',
        'role_subscription',
        'application_id',
        'position',
        'interaction_metadata',
        'poll',
        'call',
<<<<<<< HEAD
        'message_snapshots',
=======
        'purchase_notification',
>>>>>>> 48cf500e
    )

    if TYPE_CHECKING:
        _HANDLERS: ClassVar[List[Tuple[str, Callable[..., None]]]]
        _CACHED_SLOTS: ClassVar[List[str]]
        # guild: Optional[Guild]
        reference: Optional[MessageReference]
        mentions: List[Union[User, Member]]
        author: Union[User, Member]
        role_mentions: List[Role]
        components: List[MessageComponentType]

    def __init__(
        self,
        *,
        state: ConnectionState,
        channel: MessageableChannel,
        data: MessagePayload,
    ) -> None:
        self.channel: MessageableChannel = channel
        self.id: int = int(data['id'])
        self._state: ConnectionState = state
        self.webhook_id: Optional[int] = utils._get_as_snowflake(data, 'webhook_id')
        self.reactions: List[Reaction] = [Reaction(message=self, data=d) for d in data.get('reactions', [])]
        self.attachments: List[Attachment] = [Attachment(data=a, state=self._state) for a in data['attachments']]
        self.embeds: List[Embed] = [Embed.from_dict(a) for a in data['embeds']]
        self.activity: Optional[MessageActivityPayload] = data.get('activity')
        self._edited_timestamp: Optional[datetime.datetime] = utils.parse_time(data['edited_timestamp'])
        self.type: MessageType = try_enum(MessageType, data['type'])
        self.pinned: bool = data['pinned']
        self.flags: MessageFlags = MessageFlags._from_value(data.get('flags', 0))
        self.mention_everyone: bool = data['mention_everyone']
        self.tts: bool = data['tts']
        self.content: str = data['content']
        self.nonce: Optional[Union[int, str]] = data.get('nonce')
        self.position: Optional[int] = data.get('position')
        self.application_id: Optional[int] = utils._get_as_snowflake(data, 'application_id')
        self.stickers: List[StickerItem] = [StickerItem(data=d, state=state) for d in data.get('sticker_items', [])]
        self.message_snapshots: List[MessageSnapshot] = MessageSnapshot._from_value(state, data.get('message_snapshots'))

        self.poll: Optional[Poll] = None
        try:
            self.poll = Poll._from_data(data=data['poll'], message=self, state=state)
        except KeyError:
            pass

        try:
            # if the channel doesn't have a guild attribute, we handle that
            self.guild = channel.guild
        except AttributeError:
            self.guild = state._get_guild(utils._get_as_snowflake(data, 'guild_id'))

        self._thread: Optional[Thread] = None

        if self.guild is not None:
            try:
                thread = data['thread']
            except KeyError:
                pass
            else:
                self._thread = self.guild.get_thread(int(thread['id']))

                if self._thread is not None:
                    self._thread._update(thread)
                else:
                    self._thread = Thread(guild=self.guild, state=state, data=thread)

        self._interaction: Optional[MessageInteraction] = None

        # deprecated
        try:
            interaction = data['interaction']
        except KeyError:
            pass
        else:
            self._interaction = MessageInteraction(state=state, guild=self.guild, data=interaction)

        self.interaction_metadata: Optional[MessageInteractionMetadata] = None
        try:
            interaction_metadata = data['interaction_metadata']
        except KeyError:
            pass
        else:
            self.interaction_metadata = MessageInteractionMetadata(state=state, guild=self.guild, data=interaction_metadata)

        try:
            ref = data['message_reference']
        except KeyError:
            self.reference = None
        else:
            self.reference = ref = MessageReference.with_state(state, ref)
            try:
                resolved = data['referenced_message']
            except KeyError:
                pass
            else:
                if resolved is None:
                    ref.resolved = DeletedReferencedMessage(ref)
                else:
                    # Right now the channel IDs match but maybe in the future they won't.
                    if ref.channel_id == channel.id:
                        chan = channel
                    elif isinstance(channel, Thread) and channel.parent_id == ref.channel_id:
                        chan = channel
                    else:
                        chan, _ = state._get_guild_channel(resolved, ref.guild_id)

                    # the channel will be the correct type here
                    ref.resolved = self.__class__(channel=chan, data=resolved, state=state)  # type: ignore

        self.application: Optional[MessageApplication] = None
        try:
            application = data['application']
        except KeyError:
            pass
        else:
            self.application = MessageApplication(state=self._state, data=application)

        self.role_subscription: Optional[RoleSubscriptionInfo] = None
        try:
            role_subscription = data['role_subscription_data']
        except KeyError:
            pass
        else:
            self.role_subscription = RoleSubscriptionInfo(role_subscription)

        self.purchase_notification: Optional[PurchaseNotification] = None
        try:
            purchase_notification = data['purchase_notification']
        except KeyError:
            pass
        else:
            self.purchase_notification = PurchaseNotification(purchase_notification)

        for handler in ('author', 'member', 'mentions', 'mention_roles', 'components', 'call'):
            try:
                getattr(self, f'_handle_{handler}')(data[handler])
            except KeyError:
                continue

    def __repr__(self) -> str:
        name = self.__class__.__name__
        return (
            f'<{name} id={self.id} channel={self.channel!r} type={self.type!r} author={self.author!r} flags={self.flags!r}>'
        )

    def _try_patch(self, data, key, transform=None) -> None:
        try:
            value = data[key]
        except KeyError:
            pass
        else:
            if transform is None:
                setattr(self, key, value)
            else:
                setattr(self, key, transform(value))

    def _add_reaction(self, data, emoji, user_id) -> Reaction:
        reaction = utils.find(lambda r: r.emoji == emoji, self.reactions)
        is_me = data['me'] = user_id == self._state.self_id

        if reaction is None:
            reaction = Reaction(message=self, data=data, emoji=emoji)
            self.reactions.append(reaction)
        else:
            reaction.count += 1
            if is_me:
                reaction.me = is_me

        return reaction

    def _remove_reaction(self, data: MessageReactionRemoveEvent, emoji: EmojiInputType, user_id: int) -> Reaction:
        reaction = utils.find(lambda r: r.emoji == emoji, self.reactions)

        if reaction is None:
            # already removed?
            raise ValueError('Emoji already removed?')

        # if reaction isn't in the list, we crash. This means discord
        # sent bad data, or we stored improperly
        reaction.count -= 1

        if user_id == self._state.self_id:
            reaction.me = False
        if reaction.count == 0:
            # this raises ValueError if something went wrong as well.
            self.reactions.remove(reaction)

        return reaction

    def _clear_emoji(self, emoji: PartialEmoji) -> Optional[Reaction]:
        to_check = str(emoji)
        for index, reaction in enumerate(self.reactions):
            if str(reaction.emoji) == to_check:
                break
        else:
            # didn't find anything so just return
            return

        del self.reactions[index]
        return reaction

    def _update(self, data: MessageUpdateEvent) -> None:
        # In an update scheme, 'author' key has to be handled before 'member'
        # otherwise they overwrite each other which is undesirable.
        # Since there's no good way to do this we have to iterate over every
        # handler rather than iterating over the keys which is a little slower
        for key, handler in self._HANDLERS:
            try:
                value = data[key]
            except KeyError:
                continue
            else:
                handler(self, value)

        # clear the cached properties
        for attr in self._CACHED_SLOTS:
            try:
                delattr(self, attr)
            except AttributeError:
                pass

    def _handle_edited_timestamp(self, value: str) -> None:
        self._edited_timestamp = utils.parse_time(value)

    def _handle_pinned(self, value: bool) -> None:
        self.pinned = value

    def _handle_flags(self, value: int) -> None:
        self.flags = MessageFlags._from_value(value)

    def _handle_application(self, value: MessageApplicationPayload) -> None:
        application = MessageApplication(state=self._state, data=value)
        self.application = application

    def _handle_activity(self, value: MessageActivityPayload) -> None:
        self.activity = value

    def _handle_mention_everyone(self, value: bool) -> None:
        self.mention_everyone = value

    def _handle_tts(self, value: bool) -> None:
        self.tts = value

    def _handle_type(self, value: int) -> None:
        self.type = try_enum(MessageType, value)

    def _handle_content(self, value: str) -> None:
        self.content = value

    def _handle_attachments(self, value: List[AttachmentPayload]) -> None:
        self.attachments = [Attachment(data=a, state=self._state) for a in value]

    def _handle_embeds(self, value: List[EmbedPayload]) -> None:
        self.embeds = [Embed.from_dict(data) for data in value]

    def _handle_nonce(self, value: Union[str, int]) -> None:
        self.nonce = value

    def _handle_author(self, author: UserPayload) -> None:
        self.author = self._state.store_user(author, cache=self.webhook_id is None)
        if isinstance(self.guild, Guild):
            found = self.guild.get_member(self.author.id)
            if found is not None:
                self.author = found

    def _handle_member(self, member: MemberPayload) -> None:
        # The gateway now gives us full Member objects sometimes with the following keys
        # deaf, mute, joined_at, roles
        # For the sake of performance I'm going to assume that the only
        # field that needs *updating* would be the joined_at field.
        # If there is no Member object (for some strange reason), then we can upgrade
        # ourselves to a more "partial" member object.
        author = self.author
        try:
            # Update member reference
            author._update_from_message(member)  # type: ignore
        except AttributeError:
            # It's a user here
            self.author = Member._from_message(message=self, data=member)

    def _handle_mentions(self, mentions: List[UserWithMemberPayload]) -> None:
        self.mentions = r = []
        guild = self.guild
        state = self._state
        if not isinstance(guild, Guild):
            self.mentions = [state.store_user(m) for m in mentions]
            return

        for mention in filter(None, mentions):
            id_search = int(mention['id'])
            member = guild.get_member(id_search)
            if member is not None:
                r.append(member)
            else:
                r.append(Member._try_upgrade(data=mention, guild=guild, state=state))

    def _handle_mention_roles(self, role_mentions: List[int]) -> None:
        self.role_mentions = []
        if isinstance(self.guild, Guild):
            for role_id in map(int, role_mentions):
                role = self.guild.get_role(role_id)
                if role is not None:
                    self.role_mentions.append(role)

    def _handle_components(self, data: List[ComponentPayload]) -> None:
        self.components = []

        for component_data in data:
            component = _component_factory(component_data)

            if component is not None:
                self.components.append(component)

    def _handle_interaction(self, data: MessageInteractionPayload):
        self._interaction = MessageInteraction(state=self._state, guild=self.guild, data=data)

    def _handle_interaction_metadata(self, data: MessageInteractionMetadataPayload):
        self.interaction_metadata = MessageInteractionMetadata(state=self._state, guild=self.guild, data=data)

    def _handle_call(self, data: CallMessagePayload):
        self.call: Optional[CallMessage]
        if data is not None:
            self.call = CallMessage(state=self._state, message=self, data=data)
        else:
            self.call = None

    def _rebind_cached_references(
        self,
        new_guild: Guild,
        new_channel: Union[GuildChannel, Thread, PartialMessageable],
    ) -> None:
        self.guild = new_guild
        self.channel = new_channel  # type: ignore # Not all "GuildChannel" are messageable at the moment

    @utils.cached_slot_property('_cs_raw_mentions')
    def raw_mentions(self) -> List[int]:
        """List[:class:`int`]: A property that returns an array of user IDs matched with
        the syntax of ``<@user_id>`` in the message content.

        This allows you to receive the user IDs of mentioned users
        even in a private message context.
        """
        return [int(x) for x in re.findall(r'<@!?([0-9]{15,20})>', self.content)]

    @utils.cached_slot_property('_cs_raw_channel_mentions')
    def raw_channel_mentions(self) -> List[int]:
        """List[:class:`int`]: A property that returns an array of channel IDs matched with
        the syntax of ``<#channel_id>`` in the message content.
        """
        return [int(x) for x in re.findall(r'<#([0-9]{15,20})>', self.content)]

    @utils.cached_slot_property('_cs_raw_role_mentions')
    def raw_role_mentions(self) -> List[int]:
        """List[:class:`int`]: A property that returns an array of role IDs matched with
        the syntax of ``<@&role_id>`` in the message content.
        """
        return [int(x) for x in re.findall(r'<@&([0-9]{15,20})>', self.content)]

    @utils.cached_slot_property('_cs_channel_mentions')
    def channel_mentions(self) -> List[Union[GuildChannel, Thread]]:
        if self.guild is None:
            return []
        it = filter(None, map(self.guild._resolve_channel, self.raw_channel_mentions))
        return utils._unique(it)

    @utils.cached_slot_property('_cs_clean_content')
    def clean_content(self) -> str:
        """:class:`str`: A property that returns the content in a "cleaned up"
        manner. This basically means that mentions are transformed
        into the way the client shows it. e.g. ``<#id>`` will transform
        into ``#name``.

        This will also transform @everyone and @here mentions into
        non-mentions.

        .. note::

            This *does not* affect markdown. If you want to escape
            or remove markdown then use :func:`utils.escape_markdown` or :func:`utils.remove_markdown`
            respectively, along with this function.
        """

        if self.guild:

            def resolve_member(id: int) -> str:
                m = self.guild.get_member(id) or utils.get(self.mentions, id=id)  # type: ignore
                return f'@{m.display_name}' if m else '@deleted-user'

            def resolve_role(id: int) -> str:
                r = self.guild.get_role(id) or utils.get(self.role_mentions, id=id)  # type: ignore
                return f'@{r.name}' if r else '@deleted-role'

            def resolve_channel(id: int) -> str:
                c = self.guild._resolve_channel(id)  # type: ignore
                return f'#{c.name}' if c else '#deleted-channel'

        else:

            def resolve_member(id: int) -> str:
                m = utils.get(self.mentions, id=id)
                return f'@{m.display_name}' if m else '@deleted-user'

            def resolve_role(id: int) -> str:
                return '@deleted-role'

            def resolve_channel(id: int) -> str:
                return '#deleted-channel'

        transforms = {
            '@': resolve_member,
            '@!': resolve_member,
            '#': resolve_channel,
            '@&': resolve_role,
        }

        def repl(match: re.Match) -> str:
            type = match[1]
            id = int(match[2])
            transformed = transforms[type](id)
            return transformed

        result = re.sub(r'<(@[!&]?|#)([0-9]{15,20})>', repl, self.content)

        return escape_mentions(result)

    @property
    def created_at(self) -> datetime.datetime:
        """:class:`datetime.datetime`: The message's creation time in UTC."""
        return utils.snowflake_time(self.id)

    @property
    def edited_at(self) -> Optional[datetime.datetime]:
        """Optional[:class:`datetime.datetime`]: An aware UTC datetime object containing the edited time of the message."""
        return self._edited_timestamp

    @property
    def thread(self) -> Optional[Thread]:
        """Optional[:class:`Thread`]: The public thread created from this message, if it exists.

        .. note::

            For messages received via the gateway this does not retrieve archived threads, as they
            are not retained in the internal cache. Use :meth:`fetch_thread` instead.

        .. versionadded:: 2.4
        """
        if self.guild is not None:
            # Fall back to guild threads in case one was created after the message
            return self._thread or self.guild.get_thread(self.id)

    @property
    @deprecated('interaction_metadata')
    def interaction(self) -> Optional[MessageInteraction]:
        """Optional[:class:`~discord.MessageInteraction`]: The interaction that this message is a response to.

        .. versionadded:: 2.0
        .. deprecated:: 2.4
            This attribute is deprecated and will be removed in a future version. Use :attr:`.interaction_metadata` instead.
        """
        return self._interaction

    def is_system(self) -> bool:
        """:class:`bool`: Whether the message is a system message.

        A system message is a message that is constructed entirely by the Discord API
        in response to something.

        .. versionadded:: 1.3
        """
        return self.type not in (
            MessageType.default,
            MessageType.reply,
            MessageType.chat_input_command,
            MessageType.context_menu_command,
            MessageType.thread_starter_message,
        )

    @utils.cached_slot_property('_cs_system_content')
    def system_content(self) -> str:
        r""":class:`str`: A property that returns the content that is rendered
        regardless of the :attr:`Message.type`.

        In the case of :attr:`MessageType.default` and :attr:`MessageType.reply`\,
        this just returns the regular :attr:`Message.content`. Otherwise this
        returns an English message denoting the contents of the system message.
        """

        if self.type is MessageType.default:
            return self.content

        if self.type is MessageType.recipient_add:
            if self.channel.type is ChannelType.group:
                return f'{self.author.name} added {self.mentions[0].name} to the group.'
            else:
                return f'{self.author.name} added {self.mentions[0].name} to the thread.'

        if self.type is MessageType.recipient_remove:
            if self.channel.type is ChannelType.group:
                return f'{self.author.name} removed {self.mentions[0].name} from the group.'
            else:
                return f'{self.author.name} removed {self.mentions[0].name} from the thread.'

        if self.type is MessageType.channel_name_change:
            if getattr(self.channel, 'parent', self.channel).type is ChannelType.forum:
                return f'{self.author.name} changed the post title: **{self.content}**'
            else:
                return f'{self.author.name} changed the channel name: **{self.content}**'

        if self.type is MessageType.channel_icon_change:
            return f'{self.author.name} changed the group icon.'

        if self.type is MessageType.pins_add:
            return f'{self.author.name} pinned a message to this channel.'

        if self.type is MessageType.new_member:
            formats = [
                "{0} joined the party.",
                "{0} is here.",
                "Welcome, {0}. We hope you brought pizza.",
                "A wild {0} appeared.",
                "{0} just landed.",
                "{0} just slid into the server.",
                "{0} just showed up!",
                "Welcome {0}. Say hi!",
                "{0} hopped into the server.",
                "Everyone welcome {0}!",
                "Glad you're here, {0}.",
                "Good to see you, {0}.",
                "Yay you made it, {0}!",
            ]

            created_at_ms = int(self.created_at.timestamp() * 1000)
            return formats[created_at_ms % len(formats)].format(self.author.name)

        if self.type is MessageType.premium_guild_subscription:
            if not self.content:
                return f'{self.author.name} just boosted the server!'
            else:
                return f'{self.author.name} just boosted the server **{self.content}** times!'

        if self.type is MessageType.premium_guild_tier_1:
            if not self.content:
                return f'{self.author.name} just boosted the server! {self.guild} has achieved **Level 1!**'
            else:
                return f'{self.author.name} just boosted the server **{self.content}** times! {self.guild} has achieved **Level 1!**'

        if self.type is MessageType.premium_guild_tier_2:
            if not self.content:
                return f'{self.author.name} just boosted the server! {self.guild} has achieved **Level 2!**'
            else:
                return f'{self.author.name} just boosted the server **{self.content}** times! {self.guild} has achieved **Level 2!**'

        if self.type is MessageType.premium_guild_tier_3:
            if not self.content:
                return f'{self.author.name} just boosted the server! {self.guild} has achieved **Level 3!**'
            else:
                return f'{self.author.name} just boosted the server **{self.content}** times! {self.guild} has achieved **Level 3!**'

        if self.type is MessageType.channel_follow_add:
            return (
                f'{self.author.name} has added {self.content} to this channel. Its most important updates will show up here.'
            )

        if self.type is MessageType.guild_stream:
            # the author will be a Member
            return f'{self.author.name} is live! Now streaming {self.author.activity.name}'  # type: ignore

        if self.type is MessageType.guild_discovery_disqualified:
            return 'This server has been removed from Server Discovery because it no longer passes all the requirements. Check Server Settings for more details.'

        if self.type is MessageType.guild_discovery_requalified:
            return 'This server is eligible for Server Discovery again and has been automatically relisted!'

        if self.type is MessageType.guild_discovery_grace_period_initial_warning:
            return 'This server has failed Discovery activity requirements for 1 week. If this server fails for 4 weeks in a row, it will be automatically removed from Discovery.'

        if self.type is MessageType.guild_discovery_grace_period_final_warning:
            return 'This server has failed Discovery activity requirements for 3 weeks in a row. If this server fails for 1 more week, it will be removed from Discovery.'

        if self.type is MessageType.thread_created:
            return f'{self.author.name} started a thread: **{self.content}**. See all **threads**.'

        if self.type is MessageType.reply:
            return self.content

        if self.type is MessageType.thread_starter_message:
            if self.reference is None or self.reference.resolved is None:
                return 'Sorry, we couldn\'t load the first message in this thread'

            # the resolved message for the reference will be a Message
            return self.reference.resolved.content  # type: ignore

        if self.type is MessageType.guild_invite_reminder:
            return 'Wondering who to invite?\nStart by inviting anyone who can help you build the server!'

        if self.type is MessageType.role_subscription_purchase and self.role_subscription is not None:
            total_months = self.role_subscription.total_months_subscribed
            months = '1 month' if total_months == 1 else f'{total_months} months'
            action = 'renewed' if self.role_subscription.is_renewal else 'joined'
            return f'{self.author.name} {action} **{self.role_subscription.tier_name}** and has been a subscriber of {self.guild} for {months}!'

        if self.type is MessageType.stage_start:
            return f'{self.author.name} started **{self.content}**.'

        if self.type is MessageType.stage_end:
            return f'{self.author.name} ended **{self.content}**.'

        if self.type is MessageType.stage_speaker:
            return f'{self.author.name} is now a speaker.'

        if self.type is MessageType.stage_raise_hand:
            return f'{self.author.name} requested to speak.'

        if self.type is MessageType.stage_topic:
            return f'{self.author.name} changed Stage topic: **{self.content}**.'

        if self.type is MessageType.guild_incident_alert_mode_enabled:
            dt = utils.parse_time(self.content)
            dt_content = utils.format_dt(dt)
            return f'{self.author.name} enabled security actions until {dt_content}.'

        if self.type is MessageType.guild_incident_alert_mode_disabled:
            return f'{self.author.name} disabled security actions.'

        if self.type is MessageType.guild_incident_report_raid:
            return f'{self.author.name} reported a raid in {self.guild}.'

        if self.type is MessageType.guild_incident_report_false_alarm:
            return f'{self.author.name} reported a false alarm in {self.guild}.'

        if self.type is MessageType.call:
            call_ended = self.call.ended_timestamp is not None  # type: ignore # call can't be None here
            missed = self._state.user not in self.call.participants  # type: ignore # call can't be None here

            if call_ended:
                duration = utils._format_call_duration(self.call.duration)  # type: ignore # call can't be None here
                if missed:
                    return 'You missed a call from {0.author.name} that lasted {1}.'.format(self, duration)
                else:
                    return '{0.author.name} started a call that lasted {1}.'.format(self, duration)
            else:
                if missed:
                    return '{0.author.name} started a call. \N{EM DASH} Join the call'.format(self)
                else:
                    return '{0.author.name} started a call.'.format(self)

        if self.type is MessageType.purchase_notification and self.purchase_notification is not None:
            guild_product_purchase = self.purchase_notification.guild_product_purchase
            if guild_product_purchase is not None:
                return f'{self.author.name} has purchased {guild_product_purchase.product_name}!'

        # Fallback for unknown message types
        return ''

    @overload
    async def edit(
        self,
        *,
        content: Optional[str] = ...,
        embed: Optional[Embed] = ...,
        attachments: Sequence[Union[Attachment, File]] = ...,
        suppress: bool = ...,
        delete_after: Optional[float] = ...,
        allowed_mentions: Optional[AllowedMentions] = ...,
        view: Optional[View] = ...,
    ) -> Message:
        ...

    @overload
    async def edit(
        self,
        *,
        content: Optional[str] = ...,
        embeds: Sequence[Embed] = ...,
        attachments: Sequence[Union[Attachment, File]] = ...,
        suppress: bool = ...,
        delete_after: Optional[float] = ...,
        allowed_mentions: Optional[AllowedMentions] = ...,
        view: Optional[View] = ...,
    ) -> Message:
        ...

    async def edit(
        self,
        *,
        content: Optional[str] = MISSING,
        embed: Optional[Embed] = MISSING,
        embeds: Sequence[Embed] = MISSING,
        attachments: Sequence[Union[Attachment, File]] = MISSING,
        suppress: bool = False,
        delete_after: Optional[float] = None,
        allowed_mentions: Optional[AllowedMentions] = MISSING,
        view: Optional[View] = MISSING,
    ) -> Message:
        """|coro|

        Edits the message.

        The content must be able to be transformed into a string via ``str(content)``.

        .. versionchanged:: 1.3
            The ``suppress`` keyword-only parameter was added.

        .. versionchanged:: 2.0
            Edits are no longer in-place, the newly edited message is returned instead.

        .. versionchanged:: 2.0
            This function will now raise :exc:`TypeError` instead of
            ``InvalidArgument``.

        Parameters
        -----------
        content: Optional[:class:`str`]
            The new content to replace the message with.
            Could be ``None`` to remove the content.
        embed: Optional[:class:`Embed`]
            The new embed to replace the original with.
            Could be ``None`` to remove the embed.
        embeds: List[:class:`Embed`]
            The new embeds to replace the original with. Must be a maximum of 10.
            To remove all embeds ``[]`` should be passed.

            .. versionadded:: 2.0
        attachments: List[Union[:class:`Attachment`, :class:`File`]]
            A list of attachments to keep in the message as well as new files to upload. If ``[]`` is passed
            then all attachments are removed.

            .. note::

                New files will always appear after current attachments.

            .. versionadded:: 2.0
        suppress: :class:`bool`
            Whether to suppress embeds for the message. This removes
            all the embeds if set to ``True``. If set to ``False``
            this brings the embeds back if they were suppressed.
            Using this parameter requires :attr:`~.Permissions.manage_messages`.
        delete_after: Optional[:class:`float`]
            If provided, the number of seconds to wait in the background
            before deleting the message we just edited. If the deletion fails,
            then it is silently ignored.
        allowed_mentions: Optional[:class:`~discord.AllowedMentions`]
            Controls the mentions being processed in this message. If this is
            passed, then the object is merged with :attr:`~discord.Client.allowed_mentions`.
            The merging behaviour only overrides attributes that have been explicitly passed
            to the object, otherwise it uses the attributes set in :attr:`~discord.Client.allowed_mentions`.
            If no object is passed at all then the defaults given by :attr:`~discord.Client.allowed_mentions`
            are used instead.

            .. versionadded:: 1.4
        view: Optional[:class:`~discord.ui.View`]
            The updated view to update this message with. If ``None`` is passed then
            the view is removed.

        Raises
        -------
        HTTPException
            Editing the message failed.
        Forbidden
            Tried to suppress a message without permissions or
            edited a message's content or embed that isn't yours.
        NotFound
            This message does not exist.
        TypeError
            You specified both ``embed`` and ``embeds``

        Returns
        --------
        :class:`Message`
            The newly edited message.
        """

        if content is not MISSING:
            previous_allowed_mentions = self._state.allowed_mentions
        else:
            previous_allowed_mentions = None

        if suppress is not MISSING:
            flags = MessageFlags._from_value(self.flags.value)
            flags.suppress_embeds = suppress
        else:
            flags = MISSING

        if view is not MISSING:
            self._state.prevent_view_updates_for(self.id)

        with handle_message_parameters(
            content=content,
            flags=flags,
            embed=embed,
            embeds=embeds,
            attachments=attachments,
            view=view,
            allowed_mentions=allowed_mentions,
            previous_allowed_mentions=previous_allowed_mentions,
        ) as params:
            data = await self._state.http.edit_message(self.channel.id, self.id, params=params)
            message = Message(state=self._state, channel=self.channel, data=data)

        if view and not view.is_finished():
            self._state.store_view(view, self.id)

        if delete_after is not None:
            await self.delete(delay=delete_after)

        return message

    async def add_files(self, *files: File) -> Message:
        r"""|coro|

        Adds new files to the end of the message attachments.

        .. versionadded:: 2.0

        Parameters
        -----------
        \*files: :class:`File`
            New files to add to the message.

        Raises
        -------
        HTTPException
            Editing the message failed.
        Forbidden
            Tried to edit a message that isn't yours.

        Returns
        --------
        :class:`Message`
            The newly edited message.
        """
        return await self.edit(attachments=[*self.attachments, *files])

    async def remove_attachments(self, *attachments: Attachment) -> Message:
        r"""|coro|

        Removes attachments from the message.

        .. versionadded:: 2.0

        Parameters
        -----------
        \*attachments: :class:`Attachment`
            Attachments to remove from the message.

        Raises
        -------
        HTTPException
            Editing the message failed.
        Forbidden
            Tried to edit a message that isn't yours.

        Returns
        --------
        :class:`Message`
            The newly edited message.
        """
        return await self.edit(attachments=[a for a in self.attachments if a not in attachments])<|MERGE_RESOLUTION|>--- conflicted
+++ resolved
@@ -2081,13 +2081,12 @@
         The call associated with this message.
 
         .. versionadded:: 2.5
-<<<<<<< HEAD
+    purchase_notification: Optional[:class:`PurchaseNotification`]
+        The data of the purchase notification that prompted this :attr:`MessageType.purchase_notification` message.
+
+        .. versionadded:: 2.5
     message_snapshots: List[:class:`MessageSnapshot`]
         The message snapshots attached to this message.
-=======
-    purchase_notification: Optional[:class:`PurchaseNotification`]
-        The data of the purchase notification that prompted this :attr:`MessageType.purchase_notification` message.
->>>>>>> 48cf500e
 
         .. versionadded:: 2.5
     """
@@ -2127,11 +2126,8 @@
         'interaction_metadata',
         'poll',
         'call',
-<<<<<<< HEAD
+        'purchase_notification',
         'message_snapshots',
-=======
-        'purchase_notification',
->>>>>>> 48cf500e
     )
 
     if TYPE_CHECKING:
